#
# pg_bulkload: lib/Makefile
#
#    Copyright (c) 2007-2015, NIPPON TELEGRAPH AND TELEPHONE CORPORATION
#
SRCS = \
	binary.c \
	logger.c \
	parser_binary.c \
	parser_csv.c \
	parser_function.c \
	parser_tuple.c \
	pg_btree.c \
	pg_bulkload.c \
	pg_strutil.c \
	reader.c \
	source.c \
	writer.c \
	writer_binary.c \
	writer_buffered.c \
	writer_direct.c \
	writer_parallel.c \
	pgut/pgut-be.c \
	pgut/pgut-ipc.c
OBJS = $(SRCS:.c=.o)
MODULE_big = pg_bulkload
<<<<<<< HEAD
EXTENSION = pg_bulkload
DATA_built = pg_bulkload.sql
DATA = pg_bulkload--3.2devel.sql pg_bulkload--unpackaged--3.2devel.sql uninstall_pg_bulkload.sql 
=======

EXTENSION = pg_bulkload

#supports both EXTENSION (for >=9.1) and without_EXTENSION (for <PG 9.1)
DATA_built = pg_bulkload.sql
DATA = pg_bulkload--1.0.sql pg_bulkload--unpackaged--1.0.sql uninstall_pg_bulkload.sql 

>>>>>>> 5e23a263
PG_CPPFLAGS = -I../include -I$(libpq_srcdir)
SHLIB_LINK = $(libpq)

ifdef USE_PROFILE
PG_CPPFLAGS += -DENABLE_BULKLOAD_PROFILE
endif

ifndef USE_PGXS
top_builddir = ../../..
makefile_global = $(top_builddir)/src/Makefile.global
ifeq "$(wildcard $(makefile_global))" ""
USE_PGXS = 1	# use pgxs if not in contrib directory
endif
endif

ifdef USE_PGXS
PG_CONFIG = pg_config
PGXS := $(shell $(PG_CONFIG) --pgxs)
include $(PGXS)
else
subdir = contrib/$(MODULE_big)
include $(makefile_global)
include $(top_srcdir)/contrib/contrib-global.mk
endif

# remove dependency to libxml2 and libxslt
LIBS := $(filter-out -lxml2, $(LIBS))
LIBS := $(filter-out -lxslt, $(LIBS))

.PHONY: subclean
clean: subclean

subclean:
	rm -f nbtsort.c<|MERGE_RESOLUTION|>--- conflicted
+++ resolved
@@ -24,11 +24,6 @@
 	pgut/pgut-ipc.c
 OBJS = $(SRCS:.c=.o)
 MODULE_big = pg_bulkload
-<<<<<<< HEAD
-EXTENSION = pg_bulkload
-DATA_built = pg_bulkload.sql
-DATA = pg_bulkload--3.2devel.sql pg_bulkload--unpackaged--3.2devel.sql uninstall_pg_bulkload.sql 
-=======
 
 EXTENSION = pg_bulkload
 
@@ -36,7 +31,6 @@
 DATA_built = pg_bulkload.sql
 DATA = pg_bulkload--1.0.sql pg_bulkload--unpackaged--1.0.sql uninstall_pg_bulkload.sql 
 
->>>>>>> 5e23a263
 PG_CPPFLAGS = -I../include -I$(libpq_srcdir)
 SHLIB_LINK = $(libpq)
 
