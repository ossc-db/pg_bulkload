/*
 * pg_bulkload: lib/writer_buffered.c
 *
<<<<<<< HEAD
 *	  Copyright (c) 2007-2012, NIPPON TELEGRAPH AND TELEPHONE CORPORATION
=======
 *	  Copyright (c) 2007-2015, NIPPON TELEGRAPH AND TELEPHONE CORPORATION
>>>>>>> 5e23a263
 */

#include "postgres.h"

#include "access/heapam.h"
#include "access/xact.h"
#include "catalog/namespace.h"
#include "executor/executor.h"
#include "utils/builtins.h"
#include "utils/rel.h"

#include "logger.h"
#include "reader.h"
#include "writer.h"
#include "pg_btree.h"
#include "pg_strutil.h"
#include "pgut/pgut-be.h"

typedef struct BufferedWriter
{
	Writer			base;

	Spooler			spooler;

	BulkInsertState bistate;	/* use bulk insert storategy */
	CommandId		cid;
} BufferedWriter;

static void	BufferedWriterInit(BufferedWriter *self);
static void	BufferedWriterInsert(BufferedWriter *self, HeapTuple tuple);
static WriterResult	BufferedWriterClose(BufferedWriter *self, bool onError);
static bool	BufferedWriterParam(BufferedWriter *self, const char *keyword, char *value);
static void	BufferedWriterDumpParams(BufferedWriter *self);
static int	BufferedWriterSendQuery(BufferedWriter *self, PGconn *conn, char *queueName, char *logfile, bool verbose);

/* ========================================================================
 * Implementation
 * ========================================================================*/

/**
 * @brief Create a new BufferedWriter
 */
Writer *
CreateBufferedWriter(void *opt)
{
	BufferedWriter *self = palloc0(sizeof(BufferedWriter));
	self->base.init = (WriterInitProc) BufferedWriterInit;
	self->base.insert = (WriterInsertProc) BufferedWriterInsert;
	self->base.close = (WriterCloseProc) BufferedWriterClose;
	self->base.param = (WriterParamProc) BufferedWriterParam;
	self->base.dumpParams = (WriterDumpParamsProc) BufferedWriterDumpParams;
	self->base.sendQuery = (WriterSendQueryProc) BufferedWriterSendQuery;
	self->base.max_dup_errors = -2;

	return (Writer *) self;
}

/**
 * @brief Initialize a BufferedWriter
 */
static void
BufferedWriterInit(BufferedWriter *self)
{
	/*
	 * Set defaults to unspecified parameters.
	 */
	if (self->base.max_dup_errors < -1)
		self->base.max_dup_errors = DEFAULT_MAX_DUP_ERRORS;

	self->base.rel = heap_open(self->base.relid, AccessExclusiveLock);
	VerifyTarget(self->base.rel, self->base.max_dup_errors);

	self->base.desc = RelationGetDescr(self->base.rel);

	SpoolerOpen(&self->spooler, self->base.rel, true, self->base.on_duplicate,
				self->base.max_dup_errors, self->base.dup_badfile);
	self->base.context = GetPerTupleMemoryContext(self->spooler.estate);

	self->bistate = GetBulkInsertState();
	self->cid = GetCurrentCommandId(true);

	self->base.tchecker = CreateTupleChecker(self->base.desc);
	self->base.tchecker->checker = (CheckerTupleProc) CoercionCheckerTuple;
}

/**
 * @brief Store tuples into the heap using shared buffers.
 * @return void
 */
static void
BufferedWriterInsert(BufferedWriter *self, HeapTuple tuple)
{
	heap_insert(self->base.rel, tuple, self->cid, 0, self->bistate);
	SpoolerInsert(&self->spooler, tuple);
}

static WriterResult
BufferedWriterClose(BufferedWriter *self, bool onError)
{
	WriterResult	ret = { 0 };

	if (!onError)
	{
		if (self->bistate)
			FreeBulkInsertState(self->bistate);

		SpoolerClose(&self->spooler);
		ret.num_dup_new = self->spooler.dup_new;
		ret.num_dup_old = self->spooler.dup_old;

		if (self->base.rel)
			heap_close(self->base.rel, AccessExclusiveLock);

		pfree(self);
	}

	return ret;
}

static bool
BufferedWriterParam(BufferedWriter *self, const char *keyword, char *value)
{
	if (CompareKeyword(keyword, "TABLE") ||
		CompareKeyword(keyword, "OUTPUT"))
	{
		ASSERT_ONCE(self->base.output == NULL);

		self->base.relid = RangeVarGetRelid(makeRangeVarFromNameList(
						stringToQualifiedNameList(value)), NoLock, false);
		self->base.output = get_relation_name(self->base.relid);
	}
	else if (CompareKeyword(keyword, "DUPLICATE_BADFILE"))
	{
		ASSERT_ONCE(self->base.dup_badfile == NULL);
		self->base.dup_badfile = pstrdup(value);
	}
	else if (CompareKeyword(keyword, "DUPLICATE_ERRORS"))
	{
		ASSERT_ONCE(self->base.max_dup_errors < -1);
		self->base.max_dup_errors = ParseInt64(value, -1);
		if (self->base.max_dup_errors == -1)
			self->base.max_dup_errors = INT64_MAX;
	}
	else if (CompareKeyword(keyword, "ON_DUPLICATE_KEEP"))
	{
		const ON_DUPLICATE values[] =
		{
			ON_DUPLICATE_KEEP_NEW,
			ON_DUPLICATE_KEEP_OLD
		};

		self->base.on_duplicate = values[choice(keyword, value, ON_DUPLICATE_NAMES, lengthof(values))];
	}
	else if (CompareKeyword(keyword, "TRUNCATE"))
	{
		self->base.truncate = ParseBoolean(value);
	}
	else
		return false;	/* unknown parameter */

	return true;
}

static void
BufferedWriterDumpParams(BufferedWriter *self)
{
	char		   *str;
	StringInfoData	buf;

	initStringInfo(&buf);

	appendStringInfoString(&buf, "WRITER = BUFFERED\n");

	str = QuoteString(self->base.dup_badfile);
	appendStringInfo(&buf, "DUPLICATE_BADFILE = %s\n", str);
	pfree(str);

	if (self->base.max_dup_errors == INT64_MAX)
		appendStringInfo(&buf, "DUPLICATE_ERRORS = INFINITE\n");
	else
		appendStringInfo(&buf, "DUPLICATE_ERRORS = " int64_FMT "\n",
						 self->base.max_dup_errors);

	appendStringInfo(&buf, "ON_DUPLICATE_KEEP = %s\n",
					 ON_DUPLICATE_NAMES[self->base.on_duplicate]);

	appendStringInfo(&buf, "TRUNCATE = %s\n",
					 self->base.truncate ? "YES" : "NO");

	LoggerLog(INFO, buf.data, 0);
	pfree(buf.data);
}

static int
BufferedWriterSendQuery(BufferedWriter *self, PGconn *conn, char *queueName, char *logfile, bool verbose)
{
	const char *params[8];
	char		max_dup_errors[MAXINT8LEN + 1];

	if (self->base.max_dup_errors < -1)
		self->base.max_dup_errors = DEFAULT_MAX_DUP_ERRORS;

	snprintf(max_dup_errors, MAXINT8LEN, INT64_FORMAT,	
			 self->base.max_dup_errors);

	/* async query send */
	params[0] = queueName;
	params[1] = self->base.output;
	params[2] = ON_DUPLICATE_NAMES[self->base.on_duplicate];
	params[3] = max_dup_errors;
	params[4] = self->base.dup_badfile;
	params[5] = logfile;
	params[6] = verbose ? "true" : "no";
	params[7] = (self->base.truncate ? "true" : "no");

	return PQsendQueryParams(conn,
		"SELECT * FROM pg_bulkload(ARRAY["
		"'TYPE=TUPLE',"
		"'INPUT=' || $1,"
		"'WRITER=BUFFERED',"
		"'OUTPUT=' || $2,"
		"'ON_DUPLICATE_KEEP=' || $3,"
		"'DUPLICATE_ERRORS=' || $4,"
		"'DUPLICATE_BADFILE=' || $5,"
		"'LOGFILE=' || $6,"
		"'VERBOSE=' || $7,"
		"'TRUNCATE=' || $8])",
		8, NULL, params, NULL, NULL, 0);
}<|MERGE_RESOLUTION|>--- conflicted
+++ resolved
@@ -1,11 +1,7 @@
 /*
  * pg_bulkload: lib/writer_buffered.c
  *
-<<<<<<< HEAD
- *	  Copyright (c) 2007-2012, NIPPON TELEGRAPH AND TELEPHONE CORPORATION
-=======
  *	  Copyright (c) 2007-2015, NIPPON TELEGRAPH AND TELEPHONE CORPORATION
->>>>>>> 5e23a263
  */
 
 #include "postgres.h"
